--- conflicted
+++ resolved
@@ -1204,16 +1204,6 @@
 			return;
 		}
 
-<<<<<<< HEAD
-=======
-		/*
-		 * Below was ifdef-out because of a performance reason.
-		 * Looking for duplicate cache entries in a file needed
-		 * unacceptably high cost. So we gave up this and decieded not
-		 * to care about duplicate entries in the file.
-		 */
-#ifdef NOT_USED
->>>>>>> 1e47d46b
 		for (;;)
 		{
 			sts = read(fd, (char *)&buf, len);
